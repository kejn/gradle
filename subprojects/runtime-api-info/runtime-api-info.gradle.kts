--- conflicted
+++ resolved
@@ -50,11 +50,7 @@
 }
 
 val generateTestKitPackageList = tasks.register<PackageListGenerator>("generateTestKitPackageList") {
-<<<<<<< HEAD
-    classpath = project(":testKit").configurations.compileClasspath.get()
-=======
     classpath = configurations["testKitPackages"]
->>>>>>> ded498b9
     outputFile = file("$runtimeShadedPath/test-kit-relocated.txt")
 }
 
