/*
 * Copyright 2015 the original author or authors.
 *
 * Licensed under the Apache License, Version 2.0 (the "License");
 * you may not use this file except in compliance with the License.
 * You may obtain a copy of the License at
 *
 *      http://www.apache.org/licenses/LICENSE-2.0
 *
 * Unless required by applicable law or agreed to in writing, software
 * distributed under the License is distributed on an "AS IS" BASIS,
 * WITHOUT WARRANTIES OR CONDITIONS OF ANY KIND, either express or implied.
 * See the License for the specific language governing permissions and
 * limitations under the License.
 */

package org.gradle.model.internal.manage.schema;

import com.google.common.base.Function;
import com.google.common.collect.ImmutableSortedMap;
import com.google.common.collect.Maps;
import org.gradle.internal.Cast;
import org.gradle.model.internal.manage.schema.extract.ModelSchemaAspect;
import org.gradle.model.internal.type.ModelType;

import java.util.Collection;
import java.util.Map;

public abstract class AbstractModelStructSchema<T> extends AbstractModelSchema<T> implements ModelStructSchema<T> {
    private final ImmutableSortedMap<String, ModelProperty<?>> properties;
    private final Map<Class<? extends ModelSchemaAspect>, ModelSchemaAspect> aspects;

    public AbstractModelStructSchema(ModelType<T> type, Iterable<ModelProperty<?>> properties, Iterable<ModelSchemaAspect> aspects) {
        super(type);
        ImmutableSortedMap.Builder<String, ModelProperty<?>> builder = ImmutableSortedMap.naturalOrder();
        for (ModelProperty<?> property : properties) {
<<<<<<< HEAD
            builder.put(property.getName(), property);
=======
            if (!builder.containsKey(property.getName())) {
                builder.put(property.getName(), property);
            } else {
                ModelProperty<?> modelProperty = builder.get(property.getName());
                if (modelProperty.getType().getRawClass()!=boolean.class) {
                    throw new IllegalStateException("Duplicate property "+property.getName()+ " found in model. Only boolean properties may have two getters.");
                }
            }
>>>>>>> 0a0acdd8
        }
        this.properties = builder.build();
        this.aspects = Maps.uniqueIndex(aspects, new Function<ModelSchemaAspect, Class<? extends ModelSchemaAspect>>() {
            @Override
            public Class<? extends ModelSchemaAspect> apply(ModelSchemaAspect aspect) {
                return aspect.getClass();
            }
        });
    }

    @Override
    public Collection<ModelProperty<?>> getProperties() {
        return properties.values();
    }

    @Override
    public boolean hasProperty(String name) {
        return properties.containsKey(name);
    }

    @Override
    public ModelProperty<?> getProperty(String name) {
        return properties.get(name);
    }

    @Override
    public boolean hasAspect(Class<? extends ModelSchemaAspect> aspectType) {
        return aspects.containsKey(aspectType);
    }

    @Override
    public <A extends ModelSchemaAspect> A getAspect(Class<A> aspectType) {
        return Cast.uncheckedCast(aspects.get(aspectType));
    }

    @Override
    public Collection<ModelSchemaAspect> getAspects() {
        return aspects.values();
    }
}<|MERGE_RESOLUTION|>--- conflicted
+++ resolved
@@ -34,9 +34,6 @@
         super(type);
         ImmutableSortedMap.Builder<String, ModelProperty<?>> builder = ImmutableSortedMap.naturalOrder();
         for (ModelProperty<?> property : properties) {
-<<<<<<< HEAD
-            builder.put(property.getName(), property);
-=======
             if (!builder.containsKey(property.getName())) {
                 builder.put(property.getName(), property);
             } else {
@@ -45,7 +42,6 @@
                     throw new IllegalStateException("Duplicate property "+property.getName()+ " found in model. Only boolean properties may have two getters.");
                 }
             }
->>>>>>> 0a0acdd8
         }
         this.properties = builder.build();
         this.aspects = Maps.uniqueIndex(aspects, new Function<ModelSchemaAspect, Class<? extends ModelSchemaAspect>>() {
