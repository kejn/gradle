## New and noteworthy

Here are the new features introduced in this Gradle release.

<!--
IMPORTANT: if this is a patch release, ensure that a prominent link is included in the foreword to all releases of the same minor stream.
Add-->

<!--
### Example new and noteworthy
-->

<<<<<<< HEAD
### Build Init plugin uses recommended configurations
=======
### Incremental build uses less memory

Memory usage for up-to-date checking has been improved.
For the gradle/gradle build, heap usage dropped by 60 MB to 450 MB, that is a 12% reduction.

### Build init plugin improvements
>>>>>>> 1063c422

This release includes a number of improvements to The [Build Init plugin](userguide/build_init_plugin.html).

#### Interactive mode

If you run the `init` task from an interactive console, it will prompt you for details of the Gradle build that you'd like to generate.

#### Kotlin library and applications

The `init` task can generate a Kotlin library or application, using the `kotlin-library` or `kotlin-application` setup type. This was one of our top 10 most voted issues.

#### Generated builds use recommended configurations

The `init` task generates build scripts that use the recommended `implementation`, `testImplementation`, and `testRuntimeOnly` configurations instead of `compile`, `testCompile`, and `testRuntime`, respectively, for all build setup types.

#### Configure project and source package names

The `init` task provides a `--project-name` option to allow you to adjust the name of the generated project, and a `--package` option to allow you to adjust the package for the generated source.
The task will also allow you to specify these if you run the task interactively.

#### Create resource directories

The `init` task creates empty resource directories.

#### Create a .gitignore file

While the `init` task does not automatically create a Git repository, the `init` task generates a simple `.gitignore` file to make it easier for you to set up a Git repository. This `.gitignore` file ignores Gradle's build outputs.

### Plugin authoring features

#### Public method to create SourceDirectorySet instances

The `SourceDirectorySet` type is often used by plugins to represent some set of source directories and files. Previously, it was only possible to create instances of `SourceDirectorySet` using internal types. This is problematic because when a plugin uses internal types it can often break when new versions of Gradle are released because internal types may change in breaking ways between releases.

In this release of Gradle, the `ObjectFactory` service, which is part of the public API, now includes a method to create `SourceDirectorySet` instances. A plugin can now use this method instead of the internal types.

### JaCoCo plugin now works with the build cache and parallel test execution

The [JaCoCo plugin](userguide/jacoco_plugin.html) plugin now works seamlessly with the build cache.
When applying the plugin with no extra configuration, the test task stays cacheable and parallel test execution can be used.  

In order to make the tasks cacheable when generating execution data with `append = true`, the tasks running with code coverage are configured to delete the execution data just before they starts executing.
In this way, stale execution data, which would cause non-repeatable task outputs, is removed.

Since Gradle now takes care of removing the execution data, the `JacocoPluginExtension.append` property has been deprecated.
The JaCoCo agent is always configured with `append = true`, so it can be used when running tests in parallel. 

## Promoted features

Promoted features are features that were incubating in previous versions of Gradle but are now supported and subject to backwards compatibility.
See the User guide section on the “[Feature Lifecycle](userguide/feature_lifecycle.html)” for more information.

The following are the features that have been promoted in this Gradle release.

<!--
### Example promoted
-->

## Fixed issues

## Deprecations

Features that have become superseded or irrelevant due to the natural evolution of Gradle become *deprecated*, and scheduled to be removed
in the next major Gradle version (Gradle 5.0). See the User guide section on the “[Feature Lifecycle](userguide/feature_lifecycle.html)” for more information.

The following are the newly deprecated items in this Gradle release. If you have concerns about a deprecation, please raise it via the [Gradle Forums](https://discuss.gradle.org).

### StartParameter.interactive flag 

The `interactive` flag is deprecated and will be removed in Gradle 6.0.

<!--
### Example deprecation
-->

### Removing tasks from TaskContainer

Removing tasks from the `TaskContainer` using the following methods has been deprecated:

- `remove(Object)`
- `removeAll(Collection)`
- `retainAll(Collection)`
- `clear()`
- `Iterator#remove()` via `TaskContainer#iterator()`

With the deprecation of every method for removing a task, registering a callback when an object is removed is also deprecated (`whenObjectRemoved(Closure/Action)`).

### Replacing tasks 

It is only safe to replace an unrealized tasks registered with the new Task API because this task has not been used by anything else.

In the future, these behaviors will be treated as errors.

#### Replacing tasks that may still be used by other tasks 

Gradle now emits a deprecation warning when you attempt to replace a task that may have already been used by something else.  

#### Replacing tasks with a task of an incompatible type

Gradle now emits a deprecation warning when you attempt to replace a task with a type that's incompatible from the task being replaced. 

#### Replacing a task that does not exist

Gradle now emits a deprecation warning when you attempt to replace a task that does not already exist.

### Removing dependencies from a task

In the next major release (6.0), removing dependencies from a task will become an error.

Gradle will emit a deprecation warning for code such as `foo.dependsOn.remove(bar)`.  Removing dependencies in this way is error-prone and relies on the internal implementation details of how different tasks are wired together.
At the moment, we are not planning to provide an alternative. In most cases, task dependencies should be expressed via [task inputs](userguide/more_about_tasks.html#sec:task_inputs_outputs) instead of explicit `dependsOn` relationships.

### The property `append` on `JacocoTaskExtension` has been deprecated

See [above](#jacoco-plugin-now-works-with-the-build-cache-and-parallel-test-execution) for details.

## Potential breaking changes

<!--
### Example breaking change
-->

### Java Library Distribution Plugin utilizes Java Library Plugin

The [Java Library Distribution Plugin](userguide/java_library_distribution_plugin.html) is now based on the
[Java Library Plugin](userguide/java_library_plugin.html) instead of the [Java Plugin](userguide/java_plugin.html).
Additionally the created distribution will contain all artifacts of the `runtimeClasspath` configuration instead of the deprecated `runtime` configuration.

### Removed support for Play Framework 2.2

The previously deprecated support for Play Framework 2.2 has been removed.

### JaCoCo plugin deletes execution data on task execution

See [above](#jacoco-plugin-now-works-with-the-build-cache-and-parallel-test-execution) for details.

### Changes to previously deprecated APIs

- The `org.gradle.plugins.signing.Signature` methods `getToSignArtifact()` and `setFile(File)` are removed.
- Removed `DirectoryBuildCache.targetSizeInMB`.
- Removed the methods `dependsOnTaskDidWork` and `deleteAllActions` from `Task`.
- Removed the methods `execute`, `getExecuter`, `setExecuter`, `getValidators` and `addValidator` from `TaskInternal`.
- Removed the methods `stopExecutionIfEmpty` and `add` from `FileCollection`.
- Removed the ability to cast (Groovy `as`) `FileCollection` to `File[]` and `File`.
- Removed the method `getBuildDependencies` from `AbstractFileCollection`. 
- Removed the methods `file` and `files` from `TaskDestroyables`.
- Removed the property `styleSheet` from `ScalaDocOptions`.
- Removed the methods `newFileVar` and `newDirectoryVar` from `ProjectLayout`.
- Removed the method `property` from `ProviderFactory`.
- Removed the method `property` from `Project`.
- Removed the method `property` from `Script`.
- Removed the type `RegularFileVar`.
- Removed the type `DirectoryVar`.
- Removed the type `PropertyState`.
- Forbid passing `null` as configuration action to the methods `from` and `to` on `CopySpec`.
- Removed the property `bootClasspath` from `CompileOptions`.
- Validation problems for inputs or outputs registered via the runtime API now fail the build.
- Chaining calls to the methods `file`, `files`, and `dir` on `TaskInputs` is now impossible.
- Chaining calls to the methods `file`, `files`, and `dir` on `TaskOutputs` is now impossible.
- Chaining calls to the method `property` and `properties` on `TaskInputs` is now an error.

### Changes to internal APIs

- Removed the internal class `SimpleFileCollection`.
- Removed the internal class `SimpleWorkResult`.
- Removed the internal method `getAddAction` from `BroadcastingCollectionEventRegister`.

## External contributions

We would like to thank the following community members for making contributions to this release of Gradle.

- [Jonathan Leitschuh](https://github.com/JLLeitschuh) - Switch Jacoco plugin to use configuration avoidance APIs (gradle/gradle#6245)
- [Jonathan Leitschuh](https://github.com/JLLeitschuh) - Switch build-dashboard plugin to use configuration avoidance APIs (gradle/gradle#6247)
- [Ben McCann](https://github.com/benmccann) - Remove Play 2.2 support (gradle/gradle#3353)
- [Björn Kautler](https://github.com/Vampire) - No Deprecated Configurations in Build Init (gradle/gradle#6208)
- [Georg Friedrich](https://github.com/GFriedrich) - Base Java Library Distribution Plugin on Java Library Plugin (gradle/gradle#5695)
- [Stefan M.](https://github.com/StefMa) — Include Kotlin DSL samples in Gradle wrapper user manual chapter (gradle/gradle#5923)
- [Jean-Baptiste Nizet](https://github.com/StefMa) — Include Kotlin DSL samples in Gradle Base Plugin user manual chapter (gradle/gradle#6488)

We love getting contributions from the Gradle community. For information on contributing, please see [gradle.org/contribute](https://gradle.org/contribute).

## Known issues

Known issues are problems that were discovered post release that are directly related to changes made in this release.<|MERGE_RESOLUTION|>--- conflicted
+++ resolved
@@ -10,16 +10,7 @@
 ### Example new and noteworthy
 -->
 
-<<<<<<< HEAD
-### Build Init plugin uses recommended configurations
-=======
-### Incremental build uses less memory
-
-Memory usage for up-to-date checking has been improved.
-For the gradle/gradle build, heap usage dropped by 60 MB to 450 MB, that is a 12% reduction.
-
 ### Build init plugin improvements
->>>>>>> 1063c422
 
 This release includes a number of improvements to The [Build Init plugin](userguide/build_init_plugin.html).
 
